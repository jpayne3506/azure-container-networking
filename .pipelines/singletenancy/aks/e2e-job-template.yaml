parameters:
  name: ""
  displayName: ""
  arch: ""
  os: ""
  clusterType: ""
  clusterName: ""
  vmSize: ""
  k8sVersion: ""
  windowsOsSku: ""
  os_version: ""
<<<<<<< HEAD
  dependsOn: ""
=======
  scaleup: ""
>>>>>>> ca02c14d

stages:
  - template: e2e-cluster-template.yaml
    parameters:
      name: ${{ parameters.name }}
      displayName: ${{ parameters.displayName }}
      clusterType: ${{ parameters.clusterType }}
      clusterName: ${{ parameters.clusterName }}
      vmSize: ${{ parameters.vmSize }}
      k8sVersion: ${{ parameters.k8sVersion }}
      windowsOsSku: ${{ parameters.windowsOsSku }}
      dependsOn: ${{ parameters.dependsOn }}

  - stage: ${{ parameters.name }}
    displayName: E2E - ${{ parameters.displayName }}
<<<<<<< HEAD
=======
    variables:
      GOPATH: "$(Agent.TempDirectory)/go" # Go workspace path
      GOBIN: "$(GOPATH)/bin" # Go binaries path
      modulePath: "$(GOPATH)/src/github.com/Azure/azure-container-networking"
      dropgzVersion: $[ stagedependencies.setup.env.outputs['EnvironmentalVariables.dropgzVersion'] ]
      cniVersion: $[ stagedependencies.setup.env.outputs['EnvironmentalVariables.cniVersion'] ]
>>>>>>> ca02c14d
    dependsOn:
    - setup
    - publish
    - ${{ parameters.clusterName }}
    jobs:
      - job: ${{ parameters.name }}
        displayName: Singletenancy AKS - (${{ parameters.name }})
        pool:
          name: $(BUILD_POOL_NAME_DEFAULT)
          demands:
          - agent.os -equals Linux
          - Role -equals $(CUSTOM_E2E_ROLE)
        steps:
          - template: e2e-step-template.yaml
            parameters:
              name: ${{ parameters.name }}
              clusterType: ${{ parameters.clusterType }}
              clusterName: ${{ parameters.clusterName }}
              vmSize: ${{ parameters.vmSize }}
              arch: ${{ parameters.arch }}
              os: ${{ parameters.os }}
              k8sVersion: ${{ parameters.k8sVersion }}
              windowsOsSku: ${{ parameters.windowsOsSku }}
              os_version: ${{ parameters.os_version }}
              version: $(dropgzVersion)
              cniVersion: $(cniVersion)
              scaleup: ${{ parameters.scaleup }}

      - template: ../../cni/k8s-e2e/k8s-e2e-job-template.yaml
        parameters:
          sub: $(AZURE_TEST_AGENT_SERVICE_CONNECTION)
          clusterName: ${{ parameters.clusterName }}
          os: ${{ parameters.os }}
          datapath: true
          dns: true
          portforward: true
          hybridWin: true
          service: true
          hostport: true
          dependsOn: ${{ parameters.name }}

      - job: cleanup
        displayName: "Cleanup"
        dependsOn:
        - ${{ parameters.name }}
        - "cni_k8se2e"
        pool:
          name: $(BUILD_POOL_NAME_DEFAULT)
        condition: always()
        steps:
          - task: AzureCLI@1
            inputs:
              azureSubscription: $(AZURE_TEST_AGENT_SERVICE_CONNECTION)
              scriptLocation: "inlineScript"
              scriptType: "bash"
              addSpnToEnvironment: true
              inlineScript: |
                set -e
                echo "Deleting cluster"
                make -C ./hack/aks azcfg AZCLI=az REGION=$(REGION_AKS_CLUSTER_TEST)
                make -C ./hack/aks set-kubeconf AZCLI=az CLUSTER=${{ parameters.clusterName }}-$(make revision)
                make -C ./hack/aks down AZCLI=az REGION=$(REGION_AKS_CLUSTER_TEST) SUB=$(SUB_AZURE_NETWORK_AGENT_TEST) CLUSTER=${{ parameters.clusterName }}-$(make revision)
                echo "Cluster and resources down"
            displayName: "Delete test cluster"

<|MERGE_RESOLUTION|>--- conflicted
+++ resolved
@@ -9,11 +9,8 @@
   k8sVersion: ""
   windowsOsSku: ""
   os_version: ""
-<<<<<<< HEAD
+  scaleup: ""
   dependsOn: ""
-=======
-  scaleup: ""
->>>>>>> ca02c14d
 
 stages:
   - template: e2e-cluster-template.yaml
@@ -29,15 +26,12 @@
 
   - stage: ${{ parameters.name }}
     displayName: E2E - ${{ parameters.displayName }}
-<<<<<<< HEAD
-=======
     variables:
       GOPATH: "$(Agent.TempDirectory)/go" # Go workspace path
       GOBIN: "$(GOPATH)/bin" # Go binaries path
       modulePath: "$(GOPATH)/src/github.com/Azure/azure-container-networking"
       dropgzVersion: $[ stagedependencies.setup.env.outputs['EnvironmentalVariables.dropgzVersion'] ]
       cniVersion: $[ stagedependencies.setup.env.outputs['EnvironmentalVariables.cniVersion'] ]
->>>>>>> ca02c14d
     dependsOn:
     - setup
     - publish
@@ -101,5 +95,4 @@
                 make -C ./hack/aks set-kubeconf AZCLI=az CLUSTER=${{ parameters.clusterName }}-$(make revision)
                 make -C ./hack/aks down AZCLI=az REGION=$(REGION_AKS_CLUSTER_TEST) SUB=$(SUB_AZURE_NETWORK_AGENT_TEST) CLUSTER=${{ parameters.clusterName }}-$(make revision)
                 echo "Cluster and resources down"
-            displayName: "Delete test cluster"
-
+            displayName: "Delete test cluster"
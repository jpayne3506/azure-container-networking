parameters:
  name: ""
  testDropgz: ""
  clusterName: ""

steps:
  - bash: |
      echo $UID
      sudo rm -rf $(System.DefaultWorkingDirectory)/*
    displayName: "Set up OS environment"

  - checkout: self

  - bash: |
      go version
      go env
      mkdir -p '$(GOBIN)'
      mkdir -p '$(GOPATH)/pkg'
      mkdir -p '$(modulePath)'
      echo '##vso[task.prependpath]$(GOBIN)'
      echo '##vso[task.prependpath]$(GOROOT)/bin'
    name: "GoEnv"
    displayName: "Set up the Go environment"

  - task: AzureCLI@1
    inputs:
      azureSubscription: $(AZURE_TEST_AGENT_SERVICE_CONNECTION)
      scriptLocation: "inlineScript"
      scriptType: "bash"
      addSpnToEnvironment: true
      inlineScript: |
<<<<<<< HEAD
        make -C ./hack/aks set-kubeconf AZCLI=az CLUSTER=${{ parameters.clusterName }}-$(make revision)
        ls -lah
        pwd
        echo "installing kubectl"
        curl -LO "https://dl.k8s.io/release/$(curl -L -s https://dl.k8s.io/release/stable.txt)/bin/linux/amd64/kubectl"
        sudo install -o root -g root -m 0755 kubectl /usr/local/bin/kubectl
        kubectl cluster-info
        kubectl get po -owide -A
        if [ "$CILIUM_VERSION_TAG" = "cilium-nightly-pipeline" ]; then FILE_PATH=-nightly && echo "Running nightly"; fi
        echo "deploy Cilium ConfigMap"
        kubectl apply -f cilium/configmap.yaml
        kubectl apply -f test/integration/manifests/cilium/cilium${FILE_PATH}-config.yaml
        echo "install Cilium ${CILIUM_VERSION_TAG}"
        # Passes Cilium image to daemonset and deployment
        envsubst '${CILIUM_VERSION_TAG},${CILIUM_IMAGE_REGISTRY}' < test/integration/manifests/cilium/daemonset.yaml | kubectl apply -f -
        envsubst '${CILIUM_VERSION_TAG},${CILIUM_IMAGE_REGISTRY}' < test/integration/manifests/cilium/deployment.yaml | kubectl apply -f -
        # Use different file directories for nightly and current cilium version
        kubectl apply -f test/integration/manifests/cilium/cilium${FILE_PATH}-agent
        kubectl apply -f test/integration/manifests/cilium/cilium${FILE_PATH}-operator
        kubectl get po -owide -A
=======
        set -e
        mkdir -p ~/.kube/
        echo "Create AKS Overlay cluster"
        make -C ./hack/aks azcfg AZCLI=az REGION=$(REGION_OVERLAY_CLUSTER_TEST)
        make -C ./hack/aks overlay-no-kube-proxy-up AZCLI=az REGION=$(REGION_OVERLAY_CLUSTER_TEST) SUB=$(SUB_AZURE_NETWORK_AGENT_TEST) CLUSTER=${{ parameters.clusterName }}-$(make revision) VM_SIZE=Standard_B2ms
        echo "Cluster successfully created"
    displayName: Create Overlay cluster
    condition: succeeded()

  - script: |
      ls -lah
      pwd
      echo "installing kubectl"
      curl -LO "https://dl.k8s.io/release/$(curl -L -s https://dl.k8s.io/release/stable.txt)/bin/linux/amd64/kubectl"
      sudo install -o root -g root -m 0755 kubectl /usr/local/bin/kubectl
      kubectl cluster-info
      kubectl get po -owide -A
      if [ "$CILIUM_VERSION_TAG" = "cilium-nightly-pipeline" ]; then FILE_PATH=-nightly && echo "Running nightly"; fi
      echo "deploy Cilium ConfigMap"
      kubectl apply -f cilium/configmap.yaml
      kubectl apply -f test/integration/manifests/cilium/cilium${FILE_PATH}-config.yaml
      echo "install Cilium ${CILIUM_VERSION_TAG}"
      # Passes Cilium image to daemonset and deployment
      envsubst '${CILIUM_VERSION_TAG},${CILIUM_IMAGE_REGISTRY}' < test/integration/manifests/cilium/daemonset.yaml | kubectl apply -f -
      envsubst '${CILIUM_VERSION_TAG},${CILIUM_IMAGE_REGISTRY}' < test/integration/manifests/cilium/deployment.yaml | kubectl apply -f -
      # Use different file directories for nightly and current cilium version
      kubectl apply -f test/integration/manifests/cilium/cilium${FILE_PATH}-agent
      kubectl apply -f test/integration/manifests/cilium/cilium${FILE_PATH}-operator
      kubectl get po -owide -A
>>>>>>> ca02c14d
    name: "installCilium"
    displayName: "Install Cilium on AKS Overlay"

  - script: |
      echo "install cilium CLI"
      CILIUM_CLI_VERSION=$(curl -s https://raw.githubusercontent.com/cilium/cilium-cli/master/stable.txt)
      CLI_ARCH=amd64
      if [ "$(uname -m)" = "aarch64" ]; then CLI_ARCH=arm64; fi
      curl -L --fail --remote-name-all https://github.com/cilium/cilium-cli/releases/download/${CILIUM_CLI_VERSION}/cilium-linux-${CLI_ARCH}.tar.gz{,.sha256sum}
      sha256sum --check cilium-linux-${CLI_ARCH}.tar.gz.sha256sum
      sudo tar xzvfC cilium-linux-${CLI_ARCH}.tar.gz /usr/local/bin
      rm cilium-linux-${CLI_ARCH}.tar.gz{,.sha256sum}
      cilium status
    name: "installCiliumCLI"
    displayName: "Install Cilium CLI"

  - script: |
      echo "install kubetest2 and gsutils"
      go get github.com/onsi/ginkgo/ginkgo
      go get github.com/onsi/gomega/...
      go install github.com/onsi/ginkgo/ginkgo@latest
      go install sigs.k8s.io/kubetest2@latest
      go install sigs.k8s.io/kubetest2/kubetest2-noop@latest
      go install sigs.k8s.io/kubetest2/kubetest2-tester-ginkgo@latest
      wget https://storage.googleapis.com/pub/gsutil.tar.gz
      tar xfz gsutil.tar.gz
      sudo mv gsutil /usr/local/bin
    name: "installKubetest"
    displayName: "Set up Conformance Tests"

  - script: |
      echo "Start Azilium E2E Tests on Overlay Cluster"
      echo "deploy ip-masq-agent for overlay"
      kubectl create -f test/integration/manifests/ip-masq-agent/ip-masq-agent.yaml --validate=false
      cd test/integration/manifests/ip-masq-agent/
      kubectl create configmap config-custom.yaml
      kubectl create configmap config-reconcile.yaml
      cd ../../../..
      kubectl get po -owide -A
      # Nightly does not build images per commit. Will use existing image.
      if [ "$CILIUM_VERSION_TAG" = "cilium-nightly-pipeline" ]
      then
          CNS=$(CNS_VERSION) DROPGZ=$(DROP_GZ_VERSION) && echo "Running nightly"
      else
          CNS=$(make cns-version) DROPGZ=$(make cni-dropgz-version)
      fi
      sudo -E env "PATH=$PATH" make test-integration CNS_VERSION=${CNS} CNI_DROPGZ_VERSION=${DROPGZ} INSTALL_CNS=true INSTALL_OVERLAY=true TEST_DROPGZ=${{ parameters.testDropgz }}
    retryCountOnTaskFailure: 3
    name: "aziliumTest"
    displayName: "Run Azilium E2E on AKS Overlay"

  - script: |
      echo "Status of the nodes and pods after the test"
      kubectl get nodes -o wide
      kubectl get pods -A -o wide
      echo "Logs will be available as a build artifact"
      ARTIFACT_DIR=$(Build.ArtifactStagingDirectory)/test-output/
      echo $ARTIFACT_DIR
      sudo rm -rf $ARTIFACT_DIR
      sudo mkdir $ARTIFACT_DIR
      sudo cp test/integration/logs/* $ARTIFACT_DIR
    name: "GetLogs"
    displayName: "Get logs"
    condition: always()

  - task: PublishBuildArtifacts@1
    inputs:
      artifactName: test-output
      pathtoPublish: "$(Build.ArtifactStagingDirectory)/test-output"
    condition: always()

  - script: |
      kubectl get pods -A
      echo "Waiting < 2 minutes for cilium to be ready"
      # Ensure Cilium is ready Xm\Xs
      cilium status --wait --wait-duration 2m
    retryCountOnTaskFailure: 3
    name: "CiliumStatus"
    displayName: "Cilium Status"

  - script: |
      echo "Run Service Conformance E2E"
      export PATH=${PATH}:/usr/local/bin/gsutil
      KUBECONFIG=~/.kube/config kubetest2 noop \
        --test ginkgo -- \
        --focus-regex "Services.*\[Conformance\].*"
    name: "servicesConformance"
    displayName: "Run Services Conformance Tests"

  - script: |
      echo "Run Cilium Connectivity Tests"
      cilium status
      cilium connectivity test
    retryCountOnTaskFailure: 3
    name: "ciliumConnectivityTests"
    displayName: "Run Cilium Connectivity Tests"

  - script: |
      echo "validate pod IP assignment and check systemd-networkd restart"
      kubectl get pod -owide -A
<<<<<<< HEAD
      # Deleting echo-external-node deployment until version matches TODO. Upstream TODO has change. - Replace todo with vipul work/PR in upstream
      # Saves 17 minutes
      kubectl delete deploy -n cilium-test echo-external-node
=======
      if [ "$CILIUM_VERSION_TAG" = "cilium-nightly-pipeline" ]; then
        echo "Check cilium identities in cilium-test namepsace during nightly run"
        echo "expect the identities to be deleted when the namespace is deleted"
        kubectl get ciliumidentity | grep cilium-test
      fi
>>>>>>> ca02c14d
      make test-validate-state
      echo "delete cilium connectivity test resources and re-validate state"
      kubectl delete ns cilium-test
      kubectl get pod -owide -A
      make test-validate-state
    name: "validatePods"
    displayName: "Validate Pods"

  - script: |
      if [ "$CILIUM_VERSION_TAG" = "cilium-nightly-pipeline" ]; then 
        kubectl get pod -owide -n cilium-test
        echo "wait for pod and cilium identity deletion in cilium-test namespace"
        ns="cilium-test"
        while true; do
          pods=$(kubectl get pods -n $ns --no-headers=true 2>/dev/null)
          if [[ -z "$pods" ]]; then
            echo "No pods found"
              break
          fi
          sleep 2s
        done
        sleep 20s
        echo "Verify cilium identities are deleted from cilium-test"
        checkIdentity="$(kubectl get ciliumidentity -o json | grep cilium-test | jq -e 'length == 0')"
        if [[ -n $checkIdentity ]]; then
          echo "##[error]Cilium Identities still present in cilium-test namespace"
        else
          printf -- "Identities deleted from cilium-test namespace\n"
        fi 
      else
        echo "skip cilium identities check for PR pipeline"
      fi
    name: "CiliumIdentities"
    displayName: "Verify Cilium Identities Deletion"

  - script: |
      echo "validate pod IP assignment before CNS restart"
      kubectl get pod -owide -A
      make test-validate-state
      echo "restart CNS"
      kubectl rollout restart ds azure-cns -n kube-system
      kubectl rollout status ds azure-cns -n kube-system
      kubectl get pod -owide -A
      echo "validate pods after CNS restart"
      make test-validate-state
    name: "restartCNS"
    displayName: "Restart CNS and validate pods"

  - script: |
      echo "Run wireserver and metadata connectivity Tests"
      bash test/network/wireserver_metadata_test.sh
    retryCountOnTaskFailure: 3
    name: "WireserverMetadataConnectivityTests"
    displayName: "Run Wireserver and Metadata Connectivity Tests"

  - script: |
      ARTIFACT_DIR=$(Build.ArtifactStagingDirectory)/test-output/
      echo $ARTIFACT_DIR
      sudo rm -rf $ARTIFACT_DIR
      sudo rm -rf test/integration/logs
    name: "Cleanupartifactdir"
    displayName: "Cleanup artifact dir"
    condition: always()

  - task: AzureCLI@2
    inputs:
      azureSubscription: $(AZURE_TEST_AGENT_SERVICE_CONNECTION)
      scriptLocation: "inlineScript"
      scriptType: "bash"
      addSpnToEnvironment: true
      inlineScript: |
        set -e
        echo "Deleting cluster"
        make -C ./hack/aks azcfg AZCLI=az
        make -C ./hack/aks down SUB=$(SUB_AZURE_NETWORK_AGENT_TEST) AZCLI=az CLUSTER=${{ parameters.clusterName }}-$(make revision)
        echo "Cluster and resources down"
    name: "Cleanupcluster"
    displayName: "Cleanup cluster"
    condition: always()<|MERGE_RESOLUTION|>--- conflicted
+++ resolved
@@ -29,7 +29,6 @@
       scriptType: "bash"
       addSpnToEnvironment: true
       inlineScript: |
-<<<<<<< HEAD
         make -C ./hack/aks set-kubeconf AZCLI=az CLUSTER=${{ parameters.clusterName }}-$(make revision)
         ls -lah
         pwd
@@ -50,37 +49,6 @@
         kubectl apply -f test/integration/manifests/cilium/cilium${FILE_PATH}-agent
         kubectl apply -f test/integration/manifests/cilium/cilium${FILE_PATH}-operator
         kubectl get po -owide -A
-=======
-        set -e
-        mkdir -p ~/.kube/
-        echo "Create AKS Overlay cluster"
-        make -C ./hack/aks azcfg AZCLI=az REGION=$(REGION_OVERLAY_CLUSTER_TEST)
-        make -C ./hack/aks overlay-no-kube-proxy-up AZCLI=az REGION=$(REGION_OVERLAY_CLUSTER_TEST) SUB=$(SUB_AZURE_NETWORK_AGENT_TEST) CLUSTER=${{ parameters.clusterName }}-$(make revision) VM_SIZE=Standard_B2ms
-        echo "Cluster successfully created"
-    displayName: Create Overlay cluster
-    condition: succeeded()
-
-  - script: |
-      ls -lah
-      pwd
-      echo "installing kubectl"
-      curl -LO "https://dl.k8s.io/release/$(curl -L -s https://dl.k8s.io/release/stable.txt)/bin/linux/amd64/kubectl"
-      sudo install -o root -g root -m 0755 kubectl /usr/local/bin/kubectl
-      kubectl cluster-info
-      kubectl get po -owide -A
-      if [ "$CILIUM_VERSION_TAG" = "cilium-nightly-pipeline" ]; then FILE_PATH=-nightly && echo "Running nightly"; fi
-      echo "deploy Cilium ConfigMap"
-      kubectl apply -f cilium/configmap.yaml
-      kubectl apply -f test/integration/manifests/cilium/cilium${FILE_PATH}-config.yaml
-      echo "install Cilium ${CILIUM_VERSION_TAG}"
-      # Passes Cilium image to daemonset and deployment
-      envsubst '${CILIUM_VERSION_TAG},${CILIUM_IMAGE_REGISTRY}' < test/integration/manifests/cilium/daemonset.yaml | kubectl apply -f -
-      envsubst '${CILIUM_VERSION_TAG},${CILIUM_IMAGE_REGISTRY}' < test/integration/manifests/cilium/deployment.yaml | kubectl apply -f -
-      # Use different file directories for nightly and current cilium version
-      kubectl apply -f test/integration/manifests/cilium/cilium${FILE_PATH}-agent
-      kubectl apply -f test/integration/manifests/cilium/cilium${FILE_PATH}-operator
-      kubectl get po -owide -A
->>>>>>> ca02c14d
     name: "installCilium"
     displayName: "Install Cilium on AKS Overlay"
 
@@ -181,17 +149,14 @@
   - script: |
       echo "validate pod IP assignment and check systemd-networkd restart"
       kubectl get pod -owide -A
-<<<<<<< HEAD
       # Deleting echo-external-node deployment until version matches TODO. Upstream TODO has change. - Replace todo with vipul work/PR in upstream
       # Saves 17 minutes
       kubectl delete deploy -n cilium-test echo-external-node
-=======
       if [ "$CILIUM_VERSION_TAG" = "cilium-nightly-pipeline" ]; then
         echo "Check cilium identities in cilium-test namepsace during nightly run"
         echo "expect the identities to be deleted when the namespace is deleted"
         kubectl get ciliumidentity | grep cilium-test
       fi
->>>>>>> ca02c14d
       make test-validate-state
       echo "delete cilium connectivity test resources and re-validate state"
       kubectl delete ns cilium-test
@@ -201,7 +166,7 @@
     displayName: "Validate Pods"
 
   - script: |
-      if [ "$CILIUM_VERSION_TAG" = "cilium-nightly-pipeline" ]; then 
+      if [ "$CILIUM_VERSION_TAG" = "cilium-nightly-pipeline" ]; then
         kubectl get pod -owide -n cilium-test
         echo "wait for pod and cilium identity deletion in cilium-test namespace"
         ns="cilium-test"
@@ -220,7 +185,7 @@
           echo "##[error]Cilium Identities still present in cilium-test namespace"
         else
           printf -- "Identities deleted from cilium-test namespace\n"
-        fi 
+        fi
       else
         echo "skip cilium identities check for PR pipeline"
       fi

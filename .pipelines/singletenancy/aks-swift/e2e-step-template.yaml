--- conflicted
+++ resolved
@@ -30,7 +30,6 @@
       scriptType: "bash"
       addSpnToEnvironment: true
       inlineScript: |
-<<<<<<< HEAD
         make -C ./hack/aks set-kubeconf AZCLI=az CLUSTER=${{ parameters.clusterName }}-$(make revision)
         echo "install kubetest2 and gsutils"
         go get github.com/onsi/ginkgo/ginkgo
@@ -42,28 +41,6 @@
         wget https://storage.googleapis.com/pub/gsutil.tar.gz
         tar xfz gsutil.tar.gz
         sudo mv gsutil /usr/local/bin
-=======
-        set -e
-        mkdir -p ~/.kube/
-        echo "Create AKS cluster"
-        make -C ./hack/aks azcfg AZCLI=az REGION=$(REGION_AKS_CLUSTER_TEST)
-        make -C ./hack/aks byocni-up AZCLI=az REGION=$(REGION_AKS_CLUSTER_TEST) SUB=$(SUB_AZURE_NETWORK_AGENT_TEST) CLUSTER=${{ parameters.clusterName }}-${{ parameters.osSku }}-$(make revision) OSSKU=${{ parameters.osSku }}
-        echo "Cluster successfully created"
-    displayName: Create test cluster
-    condition: succeeded()
-
-  - script: |
-      echo "install kubetest2 and gsutils"
-      go get github.com/onsi/ginkgo/ginkgo
-      go get github.com/onsi/gomega/...
-      go install github.com/onsi/ginkgo/ginkgo@latest
-      go install sigs.k8s.io/kubetest2@latest
-      go install sigs.k8s.io/kubetest2/kubetest2-noop@latest
-      go install sigs.k8s.io/kubetest2/kubetest2-tester-ginkgo@latest
-      wget https://storage.googleapis.com/pub/gsutil.tar.gz
-      tar xfz gsutil.tar.gz
-      sudo mv gsutil /usr/local/bin
->>>>>>> ca02c14d
     name: "installKubetest"
     displayName: "Set up Conformance Tests"
 
